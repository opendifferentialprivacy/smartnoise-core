use yarrow_validator::errors::*;
use yarrow_validator::ErrorKind::{PrivateError, PublicError};

use probability::distribution::{Gaussian, Laplace, Inverse, Distribution};
use ieee754::Ieee754;


use std::{cmp, f64::consts};


use crate::utilities::utilities;

/// Sample from Laplace distribution centered at shift and scaled by scale
///
/// # Arguments
/// 
/// * `shift` - f64, the center of the Laplace distribution 
/// * `scale` - f64, the scaling parameter of the Laplace distribution
///
/// # Example
/// ```
/// use yarrow_runtime::utilities::noise::sample_laplace;
/// let n:f64 = sample_laplace(0.0, 2.0);
/// ```
pub fn sample_laplace(shift: f64, scale: f64) -> f64 {
    let probability: f64 = sample_uniform(0., 1.);
    return Laplace::new(shift, scale).inverse(probability);
}

/// Sample from Gaussian distribution centered at shift and scaled by scale
///
/// # Arguments
/// 
/// * `shift` - f64, the center of the Laplace distribution 
/// * `scale` - f64, the scaling parameter of the Laplace distribution
///
/// Return
/// f64 Gaussian random variable centered at shift and scaled at scale
/// 
/// # Example
/// ```
/// use yarrow_runtime::utilities::noise::sample_gaussian;
/// let n:f64 = sample_gaussian(0.0, 2.0);
/// ```
pub fn sample_gaussian(shift: f64, scale: f64) -> f64 {
    let probability: f64 = sample_uniform(0., 1.);
    return Gaussian::new(shift, scale).inverse(probability);
}

/// Sample from truncated Gaussian distribution
/// We use inverse transform sampling, but only between the CDF
/// probabilities associated with the stated min/max truncation values
///
/// # Arguments
///
/// * `shift` - f64, the center of the distribution
/// * `scale` - f64, the scaling parameter of the distribution
/// * `min` - f64, the minimum value of random variables pulled from the distribution.
/// * `max` - f64, the maximum value of random variables pulled from the distribution
/// 
/// # Return
/// f64 random gaussian random variable truncated to [min,max]
///
/// # Example
/// ```
/// use yarrow_runtime::utilities::noise::sample_gaussian_truncated;
/// let n:f64 = sample_gaussian_truncated(1.0, 1.0, 0.0, 2.0);
/// assert!(n >= 0.0);
/// assert!(n <= 2.0);
/// ```
pub fn sample_gaussian_truncated(shift: f64, scale: f64, min: f64, max: f64) -> f64 {
    assert!(min <= max);
    assert!(scale > 0.0);
    let unif_min: f64 = Gaussian::new(shift, scale).distribution(min);
    let unif_max: f64 = Gaussian::new(shift, scale).distribution(max);
    let unif: f64 = sample_uniform(unif_min, unif_max);
    return Gaussian::new(shift, scale).inverse(unif);
}

/// Sample from uniform integers between min and max (inclusive)
/// # Arguments 
/// 
/// * `min` - &i64, minimum value of distribution to sample from
/// * `max` - &i64, maximum value of distribution to sample from
///
/// # Return
/// i64 random uniform variable between min and max (inclusive)
///
/// # Example
/// ``` 
/// use yarrow_runtime::utilities::noise::sample_uniform_int;
/// let n:i64 = sample_uniform_int(&0, &2);
/// assert!(n == 0 || n == 1 || n == 2);
/// ```
///
/// ``` should_panic
/// use yarrow_runtime::utilities::noise::sample_uniform_int;
/// let n:i64 = sample_uniform_int(&2, &0);
/// ```
pub fn sample_uniform_int(min: &i64, max: &i64) -> i64 {

    assert!(min <= max);

    // define number of possible integers we could sample and the maximum
    // number of bits it would take to represent them

    let n_ints: i64 = max - min + 1;
    let n_bits: i64 = ( (n_ints as f64).log2() ).ceil() as i64;

    // uniformly sample integers from the set {0, 1, ..., n_ints-1}
    // by uniformly creating binary strings of length "n_bits"
    // and rejecting integers that are too large
    let mut valid_int: bool = false;
    let mut uniform_int: i64 = 0;
    while valid_int == false {
        uniform_int = 0;
        // generate random bits and increase integer by appropriate power of 2
        for i in 0..n_bits {
            let bit: i64 = sample_bit(&0.5);
            uniform_int += bit * 2_i64.pow(i as u32);
        }
        if uniform_int < n_ints {
            valid_int = true;
        }
    }

    // return successfully generated integer, scaled to be within
    // the correct range
    return uniform_int + min;
}

/// Returns random sample from Uniform[min,max)
/// All notes below refer to the version that samples from [0,1), before the final scaling takes place
///
/// This algorithm is taken from Mironov (2012) http://citeseerx.ist.psu.edu/viewdoc/download?doi=10.1.1.366.5957&rep=rep1&type=pdf
/// and is important for making some of the guarantees in the paper.
///
/// The idea behind the uniform sampling is to first sample a "precision band".
/// Each band is a range of floating point numbers with the same level of arithmetic precision
/// and is situated between powers of two.
/// A band is sampled with probability relative to the unit of least precision using the Geometric distribution.
/// That is, the uniform sampler will generate the band [1/2,1) with probability 1/2, [1/4,1/2) with probability 1/4,
/// and so on.
///
/// Once the precision band has been selected, floating numbers numbers are generated uniformly within the band
/// by generating a 52-bit mantissa uniformly at random.
///
/// # Arguments
/// 
/// `min`: f64 minimum of uniform distribution (inclusive)
/// `max`: f64 maximum of unifrom distribution (non-inclusive)
/// 
/// # Return
/// f64 uniform random bit from [min, max)
///
/// # Example
/// ```
/// use yarrow_runtime::utilities::noise::sample_uniform;
/// let n:f64 = sample_uniform(0.0, 2.0);
/// assert!(n >= 0.0 && n < 2.0);
/// ```
/// ``` should_panic
/// use yarrow_runtime::utilities::noise::sample_uniform;
/// let n:f64 = sample_uniform(2.0, 0.0);
/// ```
pub fn sample_uniform(min: f64, max: f64) -> f64 {

    assert!(min <= max);

    // Generate mantissa
    let binary_string = utilities::get_bytes(7);
    let mantissa = &binary_string[0..52];

    // convert mantissa to integer
    let mantissa_int = u64::from_str_radix(mantissa, 2).unwrap();

    // Generate exponent
    let geom: (i16) = sample_floating_point_probability_exponent();
    let exponent: (u16) = (-geom + 1023) as u16;

    // Generate uniform random number from (0,1)
    let uniform_rand = f64::recompose_raw(false, exponent, mantissa_int);

    return uniform_rand * (max - min) + min;
}


/// Sample a single bit with arbitrary probability of "success", using only
/// an unbiased source of coin flips (sample_floating_point_probability_exponent).
/// The strategy for doing this with 2 flips in expectation is described
/// at https://amakelov.wordpress.com/2013/10/10/arbitrarily-biasing-a-coin-in-2-expected-tosses/
///
/// # Arguments
/// * `prob` - probability of success (bit == 1)
///
/// # Return
/// a bit that is 1 with probability "prob"
///
/// # Examples
/// 
/// ```
/// use yarrow_runtime::utilities::noise::sample_bit;
/// let n:i64 = sample_bit(&0.7);
/// assert!(n == 0 || n == 1);
/// ```
/// ```should_panic
/// use yarrow_runtime::utilities::noise::sample_bit;
/// let n:i64 = sample_bit(&1.3);
/// ```
/// ```should_panic
/// use yarrow_runtime::utilities::noise::sample_bit;
/// let n:i64 = sample_bit(&-0.3);
/// ```
pub fn sample_bit(prob: &f64) -> i64 {

    // ensure that prob is a valid probability
    assert!(prob >= &0.0 && prob <= &1.0);

    // repeatedly flip coin (up to 1023 times) and identify index (0-based) of first heads
    let first_heads_index: i16 = sample_floating_point_probability_exponent() - 1;

    // decompose probability into mantissa (string of bits) and exponent integer to quickly identify the value in the first_heads_index
    let (_sign, exponent, mantissa) = prob.decompose_raw();
    let mantissa_string = format!("1{:052b}", mantissa); // add implicit 1 to mantissa
    let mantissa_vec: Vec<i64> = mantissa_string.chars().map(|x| x.to_digit(2).unwrap() as i64).collect();
    let num_leading_zeros = cmp::max(1022_i16 - exponent as i16, 0); // number of leading zeros in binary representation of prob

    // return value at index of interest
    if first_heads_index < num_leading_zeros {
        return 0;
    } else {
        let index: usize = (num_leading_zeros + first_heads_index) as usize;
        return mantissa_vec[index];
    }
}

/// Sample from the censored geometric distribution with parameter "prob" and maximum
/// number of trials "max_trials".
///
/// # Arguments
/// * `prob` - parameter for the geometric distribution, the probability of success on any given trials
/// * `max_trials` - the maximum number of trials allowed
/// * `enforce_constant_time` - whether or not to enforce the algorithm to run in constant time; if true,
///                             it will always run for "max_trials" trials
///
/// # Return
/// result from censored geometric distribution
///
/// # Example
/// ```
/// use yarrow_runtime::utilities::noise::sample_geometric_censored;
/// let geom: i64 = sample_geometric_censored(&0.1, &20, &false);
/// ```
pub fn sample_geometric_censored(prob: &f64, max_trials: &i64, enforce_constant_time: &bool) -> i64 {

    // ensure that prob is a valid probability
    assert!(prob >= &0.0 && prob <= &1.0);

    let mut bit: i64 = 0;
    let mut n_trials: i64 = 1;
    let mut geom_return: i64 = 0;

    // generate bits until we find a 1
    while n_trials <= *max_trials {
        bit = sample_bit(prob);
        if bit == 1 {
            if geom_return == 0 {
                geom_return = n_trials;
                if enforce_constant_time == &false {
                    return geom_return;
                }
            }
        } else {
            n_trials += 1;
        }
    }

    // set geom_return to max if we never saw a bit equaling 1
    if geom_return == 0 {
        geom_return = *max_trials; // could also set this equal to n_trials - 1.
    }

    return geom_return;
}

/// Return sample from a censored Geometric distribution with parameter p=0.5
///
/// The algorithm generates 1023 bits uniformly at random and returns the
/// index of the first bit with value 1. If all 1023 bits are 0, then
/// the algorithm acts as if the last bit was a 1 and returns 1023.
///
/// This method was written specifically to generate an exponent
/// for the floating point representation of a uniform random number on [0,1),
/// ensuring that the numbers are distributed proportionally to
/// their unit of least precision.
pub fn sample_floating_point_probability_exponent() -> i16 {

    let mut geom: i16 = 1023;
    // read bytes in one at a time, need 128 to fully generate geometric
    for i in 0..128 {
        // read random bytes
        let binary_string = utilities::get_bytes(1);
        let binary_char_vec: Vec<char> = binary_string.chars().collect();

        // find first element that is '1' and mark its overall index
        let first_one_index = binary_char_vec.iter().position(|&x| x == '1');
        let first_one_overall_index: i16;
        if first_one_index.is_some() {
            let first_one_index_int = first_one_index.unwrap() as i16;
            first_one_overall_index = 8*i + first_one_index_int;
        } else {
            first_one_overall_index = geom;
        }
        geom = cmp::min(geom, first_one_overall_index+1);
    }
    return geom;
}

/// Sample noise according to geometric mechanism.
/// This function uses coin flips to sample from the geometric distribution,
/// rather than using the inverse probability transform. This is done
/// to avoid finite precision attacks.
///
/// For this algorithm, the number of steps it takes to sample from the geometric
/// is bounded above by (max - min).
///
/// # Arguments
/// * `scale` - scale parameter
/// * `min` - minimum value of function to which you want to add noise
/// * `max` - maximum value of function to which you want to add noise
/// * `enforce_constant_time` - boolean for whether or not to require the geometric to run for the maximum number of trials
///
/// # Return
/// noise according to the geometric mechanism
///
/// # Example
/// ```
/// use ndarray::prelude::*;
/// use yarrow_runtime::utilities::noise::sample_simple_geometric_mechanism;
/// let geom_noise: i64 = sample_simple_geometric_mechanism(&1., &0, &100, &false);
/// ```
pub fn sample_simple_geometric_mechanism(scale: &f64, min: &i64, max: &i64, enforce_constant_time: &bool) -> i64 {
<<<<<<< HEAD

    let alpha: f64 = consts::E.powf(-1. / scale);
=======
    /// Sample noise according to geometric mechanism.
    /// This function uses coin flips to sample from the geometric distribution,
    /// rather than using the inverse probability transform. This is done
    /// to avoid finite precision attacks.
    ///
    /// For this algorithm, the number of steps it takes to sample from the geometric
    /// is bounded above by (max - min).
    ///
    /// # Arguments
    /// * `scale` - scale parameter
    /// * `min` - minimum value of function to which you want to add noise
    /// * `max` - maximum value of function to which you want to add noise
    /// * `enforce_constant_time` - boolean for whether or not to require the geometric to run for the maximum number of trials
    ///
    /// # Return
    /// noise according to the geometric mechanism
    ///
    /// # Example
    /// ```
    /// let geom_noise: ArrayD<64> = sample_simple_geometric_mechanism(&1., &0, &100, &false);
    /// ```

    let alpha: f64 = consts::E.powf(-1. / *scale);
>>>>>>> 48e69e44
    let max_trials: i64 = max - min;

    // return 0 noise with probability (1-alpha) / (1+alpha), otherwise sample from geometric
    let unif: f64 = sample_uniform(0., 1.);
    if unif < (1. - &alpha) / (1. + &alpha) {
        return 0;
    } else {
        // get random sign
        let sign: i64 = 2 * sample_bit(&0.5) - 1;
        // sample from censored geometric
        let geom: i64 = sample_geometric_censored(&(1. - alpha), &max_trials, enforce_constant_time);
        return sign * geom;
    }
}<|MERGE_RESOLUTION|>--- conflicted
+++ resolved
@@ -340,34 +340,8 @@
 /// let geom_noise: i64 = sample_simple_geometric_mechanism(&1., &0, &100, &false);
 /// ```
 pub fn sample_simple_geometric_mechanism(scale: &f64, min: &i64, max: &i64, enforce_constant_time: &bool) -> i64 {
-<<<<<<< HEAD
-
-    let alpha: f64 = consts::E.powf(-1. / scale);
-=======
-    /// Sample noise according to geometric mechanism.
-    /// This function uses coin flips to sample from the geometric distribution,
-    /// rather than using the inverse probability transform. This is done
-    /// to avoid finite precision attacks.
-    ///
-    /// For this algorithm, the number of steps it takes to sample from the geometric
-    /// is bounded above by (max - min).
-    ///
-    /// # Arguments
-    /// * `scale` - scale parameter
-    /// * `min` - minimum value of function to which you want to add noise
-    /// * `max` - maximum value of function to which you want to add noise
-    /// * `enforce_constant_time` - boolean for whether or not to require the geometric to run for the maximum number of trials
-    ///
-    /// # Return
-    /// noise according to the geometric mechanism
-    ///
-    /// # Example
-    /// ```
-    /// let geom_noise: ArrayD<64> = sample_simple_geometric_mechanism(&1., &0, &100, &false);
-    /// ```
 
     let alpha: f64 = consts::E.powf(-1. / *scale);
->>>>>>> 48e69e44
     let max_trials: i64 = max - min;
 
     // return 0 noise with probability (1-alpha) / (1+alpha), otherwise sample from geometric
